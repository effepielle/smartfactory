--- conflicted
+++ resolved
@@ -167,11 +167,7 @@
 
   kb:
     build:
-<<<<<<< HEAD
-      context: ./KB
-=======
       context: ./kb
->>>>>>> 2e2baf9f
       dockerfile: Dockerfile
     image: ghcr.io/belgio99/smartfactory/kb:latest
     platform: linux/amd64
@@ -215,17 +211,10 @@
   rag:
     image: ghcr.io/belgio99/smartfactory/rag:latest
     build:
-<<<<<<< HEAD
-      context: ./RAG
-      dockerfile: Dockerfile
-    env_file:
-      - RAG/.env
-=======
       context: ./rag
       dockerfile: Dockerfile
     env_file:
       - rag/.env
->>>>>>> 2e2baf9f
     platform: linux/amd64
     ports: 
       - "10050:8000"
