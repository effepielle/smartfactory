volumes:
  metadata_data: {}
  middle_var: {}
  historical_var: {}
  broker_var: {}
  coordinator_var: {}
  router_var: {}
  druid_shared: {}
  db: {}
  minio_data: {}

services:
  postgres:
    container_name: postgres
    image: postgres:latest
    volumes:
      - metadata_data:/var/lib/postgresql/data
#   environment:
#      POSTGRES_HOST_AUTH_METHOD: trust
    env_file:
      - database/environment
    profiles:
      - database
      - not-db-init

  zookeeper:
    container_name: zookeeper
    image: zookeeper:3.5.10
    platform: linux/amd64
    ports:
      - "12181:2181"
    environment:
      - ZOO_MY_ID=1
      #- ZOO_SERVERS=server.1=zookeeper:2888:3888 # Set only a single server
    profiles:
      - database
      - not-db-init

  coordinator:
    image: apache/druid:31.0.0
    container_name: coordinator
    platform: linux/amd64
    volumes:
      - druid_shared:/opt/shared
      - coordinator_var:/opt/druid/var
      - ./database/druid/upload:/druid/upload
    depends_on:
      - zookeeper
      - postgres
    ports:
      - "18081:8081"
    command:
      - coordinator
    env_file:
      - database/environment
    profiles:
      - database
      - not-db-init

  broker:
    image: apache/druid:31.0.0
    container_name: broker
    platform: linux/amd64
    volumes:
      - broker_var:/opt/druid/var
    depends_on:
      - zookeeper
      - postgres
      - coordinator
    ports:
      - "18082:8082"
    command:
      - broker
    env_file:
      - database/environment
    profiles:
      - database
      - not-db-init

  historical:
    image: apache/druid:31.0.0
    container_name: historical
    platform: linux/amd64
    volumes:
      - druid_shared:/opt/shared
      - historical_var:/opt/druid/var
    depends_on:
      - zookeeper
      - postgres
      - coordinator
    ports:
      - "18083:8083"
    command:
      - historical
    env_file:
      - database/environment
    profiles:
      - database
      - not-db-init

  middlemanager:
    image: apache/druid:31.0.0
    container_name: middlemanager
    platform: linux/amd64
    volumes:
      - druid_shared:/opt/shared
      - middle_var:/opt/druid/var
      - ./database/druid/upload:/druid/upload
    depends_on:
      - zookeeper
      - postgres
      - coordinator
    ports:
      - "18091:8091"
      - "18100-18105:8100-8105"
    command:
      - middleManager
    env_file:
      - database/environment
    profiles:
      - database
      - not-db-init

  router:
    image: apache/druid:31.0.0
    container_name: router
    platform: linux/amd64
    volumes:
      - router_var:/opt/druid/var
    depends_on:
      - zookeeper
      - postgres
      - coordinator
    ports:
      - "18888:8888"
    command:
      - router
    env_file:
      - database/environment
    profiles:
      - database
      - not-db-init
    healthcheck:
      test: ["CMD", "wget", "-qO-", "http://router:8888/status/health"]
      interval: 10s
      timeout: 5s
      retries: 5

  db:
    container_name: db
    env_file:
      - database/.env
    image: postgres:latest
    ports:
      - "15432:5432"
#    environment:
   #   POSTGRES_HOST_AUTH_METHOD: trust
    volumes:
      - db:/var/lib/postgresql/data
    profiles:
      - database
      - not-db-init

  minio:
    container_name: minio
    image: quay.io/minio/minio:latest
    volumes:
      - minio_data:/data
    ports:
      - 19000:9000
      - 19001:9001
    env_file:
      - database/.env
    command: minio server /data
    profiles:
      - database
      - not-db-init

  db-init:
    image: ghcr.io/belgio99/smartfactory/db-init:latest
    build:
      context: ./database
      dockerfile: Dockerfile
    env_file:
      - database/.env
    profiles:
      - database
    volumes:
      - ./database/druid/upload:/druid/upload
    depends_on:
      router:
        condition: service_healthy
      

  kb:
    build:
      context: ./kb
      dockerfile: Dockerfile
    image: ghcr.io/belgio99/smartfactory/kb:latest
    platform: linux/amd64
    ports: 
      - "10010:8000"
    profiles:
      - kb
      - not-db-init
    env_file:
      - kb/.env
    
  data-processing:
    build:
      context: ./data-processing
      dockerfile: Dockerfile
    image: ghcr.io/belgio99/smartfactory/data-processing:latest
    ports: 
      - "10030:8000"
    profiles:
      - data-processing
      - not-db-init
<<<<<<< HEAD
    depends_on:
      router:
        condition: service_healthy
=======
    env_file:
      - database/.env
>>>>>>> 694e146a

  api:
    image: ghcr.io/belgio99/smartfactory/api:latest
    build:
      context: ./api
      dockerfile: Dockerfile
    ports: 
      - "10040:8000"
    env_file:
      - api/.env
      - api/environment
    depends_on:
      - smtp
      - router
    profiles:
      - api
      - not-db-init

  smtp:
    image: mailhog/mailhog
    platform: linux/amd64
    ports:
        - "11025:1025"
        - "18025:8025"
    environment:
        MH_OUTGOING_SMTP_USERNAME: "noreply@smartfactory.com"
        MH_OUTGOING_SMTP_PASSWORD: "SmartAppPassword123"
    profiles:
      - api
      - not-db-init
    
  rag:
    image: ghcr.io/belgio99/smartfactory/rag:latest
    build:
      context: ./rag
      dockerfile: Dockerfile
    env_file:
      - rag/.env
    ports: 
      - "10050:8000"
    profiles:
      - rag
      - not-db-init

  gui-panel:
    image: ghcr.io/belgio99/smartfactory/gui-panel:latest
    build:
      context: ./gui-panel
      dockerfile: Dockerfile
    ports: 
      - "10060:8000"
    profiles:
      - gui-panel
      - not-db-init

  kpi-engine:
    image: ghcr.io/belgio99/smartfactory/kpi-engine:latest
    build:
      context: ./kpi-engine
      dockerfile: Dockerfile
    ports: 
      - "10080:8000"
    profiles:
      - kpi-engine
      - not-db-init
    env_file:
      - kpi-engine/.env



#  backrest:
#    image: garethgeorge/backrest:latest
#    container_name: backrest
#    hostname: backrest
#    volumes:
#      - backrest_data:/data
#      - backrest_config:/config
#      - backrest_cache:/cache
#      - /MY-BACKUP-DATA:/userdata # [optional] mount local paths to backup here.
#      - /MY-REPOS:/repos # [optional] mount repos if using local storage, not necessary for remotes e.g. B2, S3, etc.
#    environment:
#      - BACKREST_DATA=/data # path for backrest data. restic binary and the database are placed here.
#      - BACKREST_CONFIG=/config/config.json # path for the backrest config file.
#      - XDG_CACHE_HOME=/cache # path for the restic cache which greatly improves performance.
#      - TZ=America/Los_Angeles # set the timezone for the container, used as the timezone for cron jobs.
#    restart: unless-stopped
#    ports:
#      - 9898:9898
#<|MERGE_RESOLUTION|>--- conflicted
+++ resolved
@@ -216,14 +216,11 @@
     profiles:
       - data-processing
       - not-db-init
-<<<<<<< HEAD
+    env_file:
+      - database/.env
     depends_on:
       router:
         condition: service_healthy
-=======
-    env_file:
-      - database/.env
->>>>>>> 694e146a
 
   api:
     image: ghcr.io/belgio99/smartfactory/api:latest
