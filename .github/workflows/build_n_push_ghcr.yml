--- conflicted
+++ resolved
@@ -37,12 +37,8 @@
     - name: Set branch name and commit ID
       id: vars
       run: |
-<<<<<<< HEAD
-        echo "branch_name=$(echo ${GITHUB_REF##*/} | tr '[:upper:]' '[:lower:]')" >> $GITHUB_ENV
-=======
         echo "branch_name=${GITHUB_REF##*/}" >> $GITHUB_ENV  # Original branch name
         echo "lowercase_branch_name=$(echo ${GITHUB_REF##*/} | tr '[:upper:]' '[:lower:]')" >> $GITHUB_ENV  # Lowercased branch name
->>>>>>> 197b4af3
         echo "commit_id=$(echo ${GITHUB_SHA} | cut -c1-7)" >> $GITHUB_ENV
 
     - name: Verify branch folder exists
@@ -61,29 +57,15 @@
 
     - name: Build Docker image
       run: |
-<<<<<<< HEAD
-        # Extract repository name (e.g., "smartfactory" from "belgio99/smartfactory")
-        REPO_NAME=$(echo "${{ github.repository }}" | cut -d'/' -f2)
-        # Construct the image name dynamically
-        IMAGE_NAME=${{ github.repository_owner }}/${REPO_NAME}/${{ env.branch_name }}
-        # Build the Docker image with both the commit ID and latest tags
-=======
         REPO_NAME=$(echo "${{ github.repository }}" | cut -d'/' -f2)
         IMAGE_NAME=${{ github.repository_owner }}/${REPO_NAME}/${{ env.lowercase_branch_name }}
->>>>>>> 197b4af3
         docker build -t ghcr.io/${IMAGE_NAME}:${{ env.commit_id }} \
                      -t ghcr.io/${IMAGE_NAME}:latest \
                      ./${{ env.branch_name }}
 
     - name: Push Docker image
       run: |
-<<<<<<< HEAD
-        # Push the image using the dynamically constructed name
-        IMAGE_NAME=${{ github.repository_owner }}/$(echo "${{ github.repository }}" | cut -d'/' -f2)/${{ env.branch_name }}
-        # Push both tags
-=======
         REPO_NAME=$(echo "${{ github.repository }}" | cut -d'/' -f2)
         IMAGE_NAME=${{ github.repository_owner }}/${REPO_NAME}/${{ env.lowercase_branch_name }}
->>>>>>> 197b4af3
         docker push ghcr.io/${IMAGE_NAME}:${{ env.commit_id }}
         docker push ghcr.io/${IMAGE_NAME}:latest