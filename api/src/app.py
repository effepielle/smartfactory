<<<<<<< HEAD
from typing import Annotated, Union
=======
from dotenv import load_dotenv
from threading import Thread
from typing import Annotated, List
>>>>>>> 63a43886
from fastapi.responses import JSONResponse, FileResponse
from fastapi.encoders import jsonable_encoder
from pydantic import Json
import uvicorn
import json
from fastapi import Body, Depends, FastAPI, HTTPException, status
from fastapi.middleware.cors import CORSMiddleware
from model.alert import Alert
from model.kpi import Kpi
from model.kpi_calculate_request import KpiRequest
from notification_service import send_notification, retrieve_alerts
from user_settings_service import persist_user_settings, retrieve_user_settings, persist_dashboard_settings, load_dashboard_settings
from database.connection import get_db_connection, query_db_with_params, close_connection
from database.minio_connection import *
from database.druid_connection import execute_druid_query
from constants import *
import logging
from model.task import *
from contextlib import asynccontextmanager
import asyncio
import requests
from api_auth.api_auth import ACCESS_TOKEN_EXPIRE_MINUTES, get_verify_api_key, SECRET_KEY, ALGORITHM, password_context
from pathlib import Path

from model.user import *
from model.report import ReportResponse, Report, ScheduledReport
from model.historical import HistoricalQueryParams, HistoricalData
# TODO: how to import modules from rag directory ??
from model.agent import Answer
from datetime import datetime, timedelta, timezone
from jose import jwt
<<<<<<< HEAD
from fpdf import FPDF
import os
import sys
from io import BytesIO
=======

env_path = Path(__file__).resolve().parent / ".env"
load_dotenv(dotenv_path=env_path)
>>>>>>> 63a43886

logging.basicConfig(level=logging.INFO)

tasks: dict[str, Task] = dict()
tasks_lock = asyncio.Lock()
last_task_id = 0

async def task_scheduler():
    """Central scheduler that runs periodic tasks."""
    while True:
        async with tasks_lock:
            for t in tasks.values():
                logging.info(t.getDict().name)
                if t.shouldRun():
                    logging.info("Run task "+t.getDict().name)
                    await t.run()
        await asyncio.sleep(1)

@asynccontextmanager
async def lifespan(app: FastAPI):
    """Lifespan context manager to start and stop the scheduler."""
    scheduler_task = asyncio.create_task(task_scheduler())
    try:
        yield 
    finally:
        scheduler_task.cancel()  # Cancel the scheduler on application shutdown
        await scheduler_task  # Ensure it exits cleanly

app = FastAPI(lifespan=lifespan)

app.add_middleware(
    CORSMiddleware,
    allow_origins=[FRONTEND_HOST],
    allow_credentials=True,
    allow_methods=["*"],
    allow_headers=["*"],
)

@app.post("/smartfactory/postAlert")
async def post_alert(alert: Alert, api_key: str = Depends(get_verify_api_key(["data"]))):
    """
    Endpoint to post an alert.
    This endpoint receives an alert object and processes it by sending notifications
    based on the alert's properties. It performs several validation checks on the 
    alert object before sending the notification.
    Args:
        alert (Alert): The alert object containing notification details.
    Returns:
        Response: A response object with status code 200 if the notification is sent successfully.
    Raises:
        HTTPException: If any validation check fails or an unexpected error occurs.
    """

    try:
        logging.info("Received alert with title: %s", alert.description)
        
        if not alert.title:
            logging.error("Missing notification title")
            raise HTTPException(status_code=400, detail="Missing notification title")
        
        if not alert.description:
            logging.error("Missing notification description")
            raise HTTPException(status_code=400, detail="Missing notification description")
        
        if not alert.isPush and not alert.isEmail:
            logging.error("No notification method selected")
            raise HTTPException(status_code=400, detail="No notification method selected")
        
        if not alert.recipients or len(alert.recipients) == 0:
            logging.error("No recipients specified")
            raise HTTPException(status_code=400, detail="No recipients specified")
        
        logging.info("Sending notification")
        send_notification(alert)
        logging.info("Notification sent successfully")

        return JSONResponse(content={"message": "Notification sent successfully"}, status_code=200)
    except HTTPException as e:
        logging.error("HTTPException: %s", e.detail)
        raise e
    except ValueError as e:
        logging.error("ValueError: %s", str(e))
        raise HTTPException(status_code=400, detail=str(e))
    except TypeError as e:
        logging.error("TypeError: %s", str(e))
        raise HTTPException(status_code=400, detail=str(e))
    except Exception as e:
        logging.error("Exception: %s", str(e))
        raise HTTPException(status_code=500, detail=str(e))
    except Exception as e:
        logging.error("Exception: %s", str(e))
        raise HTTPException(status_code=500, detail=str(e))
    
@app.get("/smartfactory/alerts/{userId}")
def get_alerts(userId: str, api_key: str = Depends(get_verify_api_key(["gui"]))):
    """
    Retrieve alerts for a given user and return them as a JSON response.

    Args:
        userId (str): The ID of the user for whom to retrieve alerts.

    Returns:
        JSONResponse: A JSON response containing the list of alerts for the user.
    """
    logging.info("Retrieving alerts for user: %s", userId)
    list = retrieve_alerts(userId)
    logging.info("Alerts retrieved successfully for user: %s", userId)

    return JSONResponse(content={"alerts": list}, status_code=200)

@app.post("/smartfactory/settings/{userId}")
def save_user_settings(userId: str, settings: dict, api_key: str = Depends(get_verify_api_key(["gui"]))):
    """
    Endpoint to save user settings.
    This endpoint receives a user ID and a JSON object with the settings to be saved.
    Args:
        userId (str): The ID of the user.
        settings (dict): The settings to be saved.
    Returns:
        Response: A response object with status code 200 if the settings are saved successfully.
    Raises:
        HTTPException: If an unexpected error occurs.
    """
    try:
        if persist_user_settings(userId, settings) == False:
            raise HTTPException(status_code=404, detail="User not found")
        
        return JSONResponse(content={"message": "Settings saved successfully"}, status_code=200)
    except Exception as e:
        logging.error("Exception: %s", str(e))
        raise HTTPException(status_code=500, detail=str(e))
    
@app.get("/smartfactory/settings/{userId}")
def get_user_settings(userId: str, api_key: str = Depends(get_verify_api_key(["gui"]))):
    """
    Endpoint to get user settings.
    This endpoint receives a user ID and returns the settings for that user.
    Args:
        userId (str): The ID of the user.
    Returns:
        dict: A dictionary containing the user settings.
    Raises:
        HTTPException: If an unexpected error occurs.
    """
    try:
        settings = retrieve_user_settings(userId)
        return JSONResponse(content=settings, status_code=200)
    except Exception as e:
        logging.error("Exception: %s", str(e))
        raise HTTPException(status_code=500, detail=str(e))

@app.post("/smartfactory/login")
def login(body: Login, api_key: str = Depends(get_verify_api_key(["gui"]))):
    """
    Endpoint to login a user.
    This endpoint receives the user credentials and logins the user if it is present in the database.
    Args:
        body (LoginModel): the login body object containing the login details.
    Returns:
        UserInfo object with the details of the user logged in.
    Raises:
        HTTPException: If any validation check fails or an unexpected error occurs.
    """
    try:
        connection, cursor = get_db_connection()
        query = "SELECT * FROM Users WHERE "+("Email" if body.isEmail else "Username")+"=%s"
        response = query_db_with_params(cursor, connection, query, (body.user,))

        if not response or (body.password != response[0][4]):
            logging.error("Invalid credentials")
            raise HTTPException(status_code=401, detail="Invalid username or password")
   
        result = response[0]
        close_connection(connection, cursor)
        logging.info("User logged in successfully")
    
        access_token_expires = timedelta(minutes=ACCESS_TOKEN_EXPIRE_MINUTES)
        access_token = jwt.encode(
            {"sub": result[1], "role": result[3], "exp": datetime.now(timezone.utc) + access_token_expires},
            SECRET_KEY,
            algorithm=ALGORITHM
        )
        logging.info(result)
        user = UserInfo(userId=result[0], username=result[1], email=result[2], role=result[3], access_token=access_token, site=result[5])
        return JSONResponse(content=user.to_dict(), status_code=200)
    
    except HTTPException as e:
        logging.error("HTTPException: %s", e.detail)
        close_connection(connection, cursor)
        raise e
    except Exception as e:
        logging.error("Exception: %s", str(e))
        close_connection(connection, cursor)
        raise HTTPException(status_code=500, detail=str(e))

@app.post("/smartfactory/logout")
def logout(userId: str, api_key: str = Depends(get_verify_api_key(["gui"]))):
    """
    Endpoint to logout a user.
    This endpoint receives the userId and logouts the user if it is present in the database.
    Args:
        body (userId): the id of the user to logout.
    Returns:
        JSONResponse 200
    Raises:
        HTTPException: If the user is not present in the database.
    """
    try:
        connection, cursor = get_db_connection()
        query = "SELECT UserID FROM Users WHERE UserID=%s"
        response = query_db_with_params(cursor, connection, query, (int(userId),))
        logging.info(response)
        if (len(response) == 0):
            raise HTTPException(status_code=404, detail="User not found")
        close_connection(connection, cursor)
        return JSONResponse(content={"message": "User logged out successfully"}, status_code=200)
    except HTTPException as e:
        logging.error("HTTPException: %s", e.detail)
        close_connection(connection, cursor)
        raise e
    except Exception as e:
        logging.error("Exception: %s", str(e))
        close_connection(connection, cursor)
        raise HTTPException(status_code=500, detail=str(e))

@app.post("/smartfactory/register", status_code=status.HTTP_201_CREATED)
def register(body: Register, api_key: str = Depends(get_verify_api_key(["gui"]))):
    """
    Endpoint to register a user.
    This endpoint receives the user info and inserts a new user if it is not present in the database.
    Args:
        body (Register): the user details of the new user.
    Returns:
        UserInfo object with the details of the user created.
    Raises:
        HTTPException: If the user is already present in the database.
    """
    try:
        connection, cursor = get_db_connection()
        # Check if user already exists
        query = "SELECT * FROM Users WHERE Username = %s OR Email = %s"
        response = query_db_with_params(cursor, connection, query, (body.username, body.email))
        user_exists = response
        logging.info(user_exists)

        if user_exists:
            logging.error("User already registered")
            raise HTTPException(status_code=400, detail="User already registered")
        else:

            # Insert new user into the database
            query_insert = "INSERT INTO Users (Username, Email, Role, Password, SiteName) VALUES (%s, %s, %s, %s, %s) RETURNING UserID;"
            cursor.execute(query_insert, (body.username, body.email, body.role, body.password, body.site))
            connection.commit()
            userid = cursor.fetchone()[0]
            close_connection(connection, cursor)
            return UserInfo(userId=str(userid), username=body.username, email=body.email, role=body.role, site=body.site, access_token='')

    except HTTPException as e:
        logging.error("HTTPException: %s", e.detail)
        close_connection(connection, cursor)
        raise e
    except Exception as e:
        logging.error("Exception: %s", str(e))
        close_connection(connection, cursor)
        raise HTTPException(status_code=500, detail=str(e))

@app.put("/smartfactory/user/{userId}", status_code=status.HTTP_201_CREATED)
def change_password(userId: str, body: ChangePassword, api_key: str = Depends(get_verify_api_key(["gui"]))):
    """
    Endpoint to change a user's password.
    This endpoint receives the user id and the old password inserted, and updates the user's password if the old password is correct.
    Args:
        body (ChangePassword): the user details of the user, including both the new and old password.
    Returns:
        UserInfo object with the details of the user created.
    Raises:
        HTTPException: If the user is not present in the database, the old password is incorrect, or an unexpected error occurs
    """
    try:
        connection, cursor = get_db_connection()   
        # Check if old password is correct
        query = "SELECT Password FROM Users WHERE UserID = %s"
        response = query_db_with_params(cursor, connection, query, (userId,))
        if not response:
            raise HTTPException(status_code=401, detail="User not found")
        try:
            if not body.old_password == response[0][0]:
                logging.error("Invalid old password")
                return JSONResponse(content={"message": "Invalid old password"}, status_code=401)
        except ValueError as e:
            #logging.error("Password not hashed")
            raise HTTPException(status_code=500, detail=f"ERROR: {str(e)}")
                
        # Update user password in the database
        query_update = "UPDATE Users SET password = %s WHERE UserID = %s;"
        cursor.execute(query_update, (body.new_password, userId))
        connection.commit()
        # check if updated correctly
        result = cursor.rowcount
        if result == 0:
            raise HTTPException(status_code=404, detail="User not found")
        
        close_connection(connection, cursor)
        return JSONResponse(content={"message": "Password changed successfully"}, status_code=200)
    
    except HTTPException as e:
        logging.error("HTTPException: %s", e.detail)
        close_connection(connection, cursor)
        raise e

    except Exception as e:
        logging.error("Exception: %s", str(e))
        close_connection(connection, cursor)
        raise HTTPException(status_code=500, detail=str(e))


@app.get("/smartfactory/dashboardSettings/{userId}")
def retrieve_dashboard_settings(userId: str, api_key: str = Depends(get_verify_api_key(["gui"]))):
    '''
    Endpoint to load dashboard disposition from the Database.
    This endpoint receives a user ID and returns the JSON string containing the (tree-like) disposition of the user's dashboards.
    Args:
        userId (str): The ID of the user of whom to retrieve data.
    Returns:
        dashboard_settings: JSON string containing the dashboard disposition.
    Raises:
        HTTPException: If the settings are not found or an unexpected error occurs.

    '''
    try:
        settings = load_dashboard_settings(userId)
        return JSONResponse(content=settings, status_code=200)
    except Exception as e:
        logging.error("Exception: %s", str(e))
        raise HTTPException(status_code=500, detail=str(e))
   

@app.post("/smartfactory/dashboardSettings/{userId}")
def post_dashboard_settings(userId: str, dashboard_settings: dict, api_key: str = Depends(get_verify_api_key(["gui"]))):
    '''
    Endpoint to save the dashboard disposition to the Database.
    This endpoint receives a user ID and a JSON string with the dashboard disposition to be saved.
    Args:
        userId (str): The ID of the user.
        dashboard_settings (dict): The dashboard disposition to be saved.
    Returns:
        Response: A response object with status code 200 if the dashboard disposition is saved successfully.
    Raises:
        HTTPException: If an unexpected error occurs.
        
    '''
    try:
        if persist_dashboard_settings(userId, dashboard_settings) == False:
            raise HTTPException(status_code=404, detail="User not found")
        
        return JSONResponse(content={"message": "Settings saved successfully"}, status_code=200)
    except Exception as e:
        logging.error("Exception: %s", str(e))
        raise HTTPException(status_code=500, detail=str(e))
    
@app.get("/smartfactory/reports")
def retrieve_reports(userId: str, api_key: str = Depends(get_verify_api_key(["gui"]))):
    try:
        connection, cursor = get_db_connection()   
        query = "SELECT ReportID, Name, Type, FilePath FROM Reports WHERE OwnerID = %s"
        response = query_db_with_params(cursor, connection, query, (int(userId),))
        if not response or response[0] is None:
            logging.info("No reports for userID %s", str(userId))
            return JSONResponse(content={"data": []}, status_code=200)
        reports = []
        for row in response:
            rep = ReportResponse(id=row[0], name=row[1], type=row[2])
            reports.append(rep.model_dump())
        close_connection(connection, cursor)
        return JSONResponse(content={"data": reports}, status_code=200)
    except Exception as e:
        logging.error("Exception: %s", str(e))
        raise HTTPException(status_code=500, detail=str(e))
    
@app.get("/smartfactory/reports/download/{report_id}")
def download_report(report_id: int, api_key: str = Depends(get_verify_api_key(["gui"]))):
    try:
        connection, cursor = get_db_connection()   
        query = "SELECT ReportID, Name, OwnerID, FilePath FROM Reports WHERE ReportID = %s"
        response = query_db_with_params(cursor, connection, query, (report_id,))
        if not response or response[0] is None:
            raise HTTPException(status_code=404, detail="Report not found")
        file_name = response[0][1]
        ownerID = str(response[0][2])
        tmp_path = "/tmp/"+ownerID+"_"+file_name+".pdf"
        minio = get_minio_connection()
        download_object(minio, "reports", ownerID+"/"+file_name, tmp_path)
        close_connection(connection, cursor)
        return FileResponse(
            path=tmp_path,
            media_type="application/pdf",
            filename="downloaded_example.pdf"
        )
    except HTTPException as e:
        logging.error("HTTPException: %s", e.detail)
        close_connection(connection, cursor)
        raise e
    except Exception as e:
        close_connection(connection, cursor)
        logging.error("Exception: %s", str(e))
        raise HTTPException(status_code=500, detail=str(e))
    
def call_ai_agent(input: str):
    headers = {
        'Content-Type': 'application/json',
        'x-api-key': os.getenv('API_KEY')
    }
    body = {
        'userInput': input
    }
    print(f"sending request to RAG API: {body}")
    response = requests.post(os.getenv('RAG_API_ENDPOINT'), headers=headers, json=body)
    response.raise_for_status()
    return response

def create_report_pdf(answer: Answer, userId: str, tmp_path: str, obj_name: str, type: str = None):
    connection, cursor = get_db_connection()
    report_data = answer.data
    obj_path = "/reports/"+userId+"/"+obj_name+".pdf"
    create_pdf(report_data, tmp_path)
    minio = get_minio_connection()
    upload_object(minio, "reports", userId+"/"+obj_name+".pdf", tmp_path, "application/pdf")
    query_insert = "INSERT INTO Reports (Name, Type, OwnerId, GeneratedAt, FilePath, SiteName) VALUES (%s, %s, %s, %s, %s, %s) RETURNING ReportID, Name, Type;"
    cursor.execute(query_insert, (obj_name+".pdf", type or "Standard", int(userId), datetime.now(), obj_path, "Test",))
    connection.commit()

def create_pdf(text: str, path: str):
    pdf = FPDF()
    pdf.add_page()
    pdf.set_font('Arial', '', 12)
    pdf.cell(0, 100, text)
    pdf.output(name=path, dest="F")

@app.post("/smartfactory/reports/generate", status_code=status.HTTP_201_CREATED)
def generate_report(userId: Annotated[str, Body()], params: Annotated[Union[Report, ScheduledReport], Body()], is_scheduled: bool = False, api_key: str = Depends(get_verify_api_key(["gui"]))):
    try:
        connection, cursor = get_db_connection()   
        query = "SELECT UserID FROM Users WHERE UserID = %s"
        response = query_db_with_params(cursor, connection, query, (int(userId),))
        if not response:
            logging.error("User not found")
            raise HTTPException(status_code=404, detail="User not found")
        userId = str(response[0][0])
        period = ""
        if is_scheduled:
            now = time.time()
            now_str = datetime.fromtimestamp(now).strftime("%d/%m/%Y")
            start_str = datetime.fromtimestamp((now-params.recurrence.seconds)).strftime("%d/%m/%Y")
            period = start_str+" - "+now_str
        else:
            period = params.period
        prompt = PromptTemplate(
            input_variables=["period", "kpi", "machines"],
            template=(
                "Generate the periodic report for the period {period}, including the "
                "following KPIs: {kpi}; the KPIs concern the specified machines: {machines}."
            )        
        )
        filled_prompt = prompt.format(
            period=period,
            kpi=",".join(params.kpis),
            machines=",".join(params.machines)
        )
        ai_response = call_ai_agent(filled_prompt).json()
        logging.info(ai_response)
        answer = Answer.model_validate(ai_response)
        tmp_path = "/tmp/"+userId+"_"+params.name+".pdf"
        create_report_pdf(answer, userId, tmp_path, params.name+("_periodic" if is_scheduled else ""), "Periodic" if is_scheduled else params.type)
        close_connection(connection, cursor)
        if is_scheduled:
            return (params.name, params.email, tmp_path)
        return FileResponse(
            path=tmp_path,
            media_type="application/pdf",
            filename="downloaded_example.pdf"
        )
    except HTTPException as e:
        logging.error("HTTPException: %s", e.detail)
        close_connection(connection, cursor)
        raise e
    except Exception as e:
        exc_type, exc_obj, exc_tb = sys.exc_info()
        fname = os.path.split(exc_tb.tb_frame.f_code.co_filename)[1]
        print(exc_type, fname, exc_tb.tb_lineno)
        logging.error("Exception: %s", str(e))
        close_connection(connection, cursor)
        raise HTTPException(status_code=500, detail=str(e))
    
def generate_and_send_report(userId: str, email: str, params: ScheduledReport, api_key: str):
    logging.info("Started scheduled report generation")
    report_name, to_email, tmp_path = generate_report(userId, params, True, api_key)
    send_report(to_email, report_name, tmp_path)

@app.get("/smartfactory/reports/schedule")
def retrieve_schedules(userId: str, api_key: str = Depends(get_verify_api_key(["gui"]))):
    schedules = []
    minio = get_minio_connection()
    objects = minio.list_objects(bucket_name="settings", recursive=True)
    matching_files = []
    for obj in objects:
        logging.info(obj.object_name)
        if obj.object_name.endswith("_scheduling.json") and (userId+"/") in obj.object_name:
            matching_files.append(obj.object_name.split('/')[-1])
    logging.info(matching_files)
    for file_name in matching_files:
        response = minio.get_object("settings", userId+"/"+file_name)
        json_str = response.read().decode("utf-8")
        logging.info(json_str)
        sched = json.loads(json_str)
        schedules.append(sched)
    return JSONResponse(content={"data": schedules}, status_code=200)

@app.post("/smartfactory/reports/schedule", status_code=status.HTTP_200_OK)
async def schedule_report(userId: Annotated[str, Body()], params: Annotated[ScheduledReport, Body()], api_key: str = Depends(get_verify_api_key(["gui"]))):
    try:
        connection, cursor = get_db_connection()   
        query = "SELECT UserID, Email FROM Users WHERE UserID = %s"
        response = query_db_with_params(cursor, connection, query, (int(userId),))
        if not response:
            logging.error("User not found")
            raise HTTPException(status_code=404, detail="User not found")
        email = response[0][1]
        close_connection(connection, cursor)
        logging.info(params.id)
        if params.id is None:
            logging.info("Insert scheduling")
            global last_task_id
            last_task_id = last_task_id + 1
            params.id = last_task_id
        elif str(params.id) in tasks.keys():
            logging.info("Update scheduling")
            params.name = tasks.get(str(params.id)).getDict().name
        json_str = params.model_dump_json()
        minio = get_minio_connection()
        minio.put_object("settings", userId+"/"+params.name+"_scheduling.json", BytesIO(json_str.encode("utf-8")), length=len(json_str),content_type="application/json")
        async with tasks_lock:
            tasks[str(params.id)] = Task(func=generate_and_send_report, args=(userId, email, params, api_key), delay=params.recurrence.seconds, json=params, start_date=params.startDate)
    except HTTPException as e:
        logging.error("HTTPException: %s", e.detail)
        close_connection(connection, cursor)
        raise e
    except Exception as e:
        logging.error("Exception: %s", str(e))
        raise HTTPException(status_code=500, detail=str(e))
    
@app.get("/smartfactory/kpi", status_code=status.HTTP_200_OK)
def get_kpi(_: str = Depends(get_verify_api_key(["gui"]))):
    """
    Retrieve all Key Performance Indicators (KPIs) from the knowledge base.

    This function constructs a URL using the host and port specified in the environment variables
    `KB_HOST` and `KB_PORT`. It then sends a GET request to the constructed URL to retrieve KPIs.
    The request includes an API key in the headers for authentication.

    Args:
        _: str: A dependency injection placeholder for API key verification.

    Returns:
        JSONResponse: A JSON response containing the KPIs retrieved from the knowledge base with a status code of 200.
    """
    KB_HOST = os.getenv("KB_HOST", "kb")
    KB_PORT = os.getenv("KB_PORT", "8000")
    url = f"http://{KB_HOST}:{KB_PORT}/kb/retrieveKPIs"

    api_key = os.getenv("API_KEY")
    headers = {
        'Content-Type': 'application/json',
        'x-api-key': api_key
    }

    logging.info("Retrieving all KPIs")
    response = requests.get(url, headers=headers) 
    return JSONResponse(content=response.json(), status_code=200)

@app.get("/smartfactory/retrieveMachines", status_code=status.HTTP_200_OK)
def get_machines(_: str = Depends(get_verify_api_key(["gui"]))):
    """
    Retrieve all machines from the knowledge base.

    This function sends a GET request to the knowledge base service to retrieve
    information about all machines. It requires an API key for authentication.

    Args:
        _: A dependency injection placeholder for API key verification.

    Returns:
        JSONResponse: A JSON response containing the list of machines and a status code of 200.
    """
    KB_HOST = os.getenv("KB_HOST", "kb")
    KB_PORT = os.getenv("KB_PORT", "8000")
    url = f"http://{KB_HOST}:{KB_PORT}/kb/retrieveMachines"

    api_key = os.getenv("API_KEY")
    headers = {
        'Content-Type': 'application/json',
        'x-api-key': api_key
    }

    logging.info("Retrieving all Machines")
    response = requests.get(url, headers=headers) 
    return JSONResponse(content=response.json(), status_code=200)

@app.post("/smartfactory/kpi", status_code=status.HTTP_200_OK)
def insert_kpi(kpi: Kpi, _: str = Depends(get_verify_api_key(["gui"]))):
    """
    Inserts a KPI (Key Performance Indicator) into the knowledge base.

    This function sends a POST request to the knowledge base service to insert
    the provided KPI data. The knowledge base service URL and API key are
    retrieved from environment variables.

    Args:
        kpi (Kpi): The KPI object to be inserted.
        _ (str, optional): Dependency injection for API key verification. Defaults to Depends(get_verify_api_key(["gui"])).

    Returns:
        JSONResponse: A JSON response containing the result of the insertion operation.
    """
    KB_HOST = os.getenv("KB_HOST", "localhost")
    KB_PORT = os.getenv("KB_PORT", "8000")
    url = f"http://{KB_HOST}:{KB_PORT}/kb/insert"

    api_key = os.getenv("API_KEY")
    headers = {
        'Content-Type': 'application/json',
        'x-api-key': api_key
    }
    logging.info("Inserting KPI: %s", kpi)
    kpi_data = json.dumps(kpi.to_dict())

    response = requests.post(url, data=kpi_data, headers=headers)
    response_data = response.json()
    if response_data['Status'] == 0:
        return JSONResponse(content=kpi.id, status_code=200)
    else:
        return JSONResponse(content=response_data, status_code=400)

@app.post("/smartfactory/calculate", status_code=status.HTTP_200_OK)
def calculate_kpi(request: List[KpiRequest], _: str = Depends(get_verify_api_key(["gui"]))):
    """
    Calculate KPI based on the provided request data.

    This function sends a POST request to the KPI engine to calculate KPIs.
    The KPI engine host and port are retrieved from environment variables.
    The request data is converted to JSON and sent to the KPI engine.

    Args:
        request (List[KpiRequest]): A list of KPI request objects.
        _ (str, optional): Dependency injection for API key verification.

    Returns:
        JSONResponse: The response from the KPI engine containing the calculated KPIs.
    """
    KPI_ENGINE_HOST = os.getenv("KPI_ENGINE_HOST", "kpi-engine")
    KPI_ENGINE_PORT = os.getenv("KPI_ENGINE_PORT", "8000")
    url = f"http://{KPI_ENGINE_HOST}:{KPI_ENGINE_PORT}/kpi/calculate"

    api_key = os.getenv("API_KEY")
    headers = {
        'Content-Type': 'application/json',
        'x-api-key': api_key
    }
    kpi_request = json.dumps([req.to_dict() for req in request])
    logging.info("Calculating KPIs: %s", kpi_request)
    
    response = requests.post(url, headers=headers, data=kpi_request) #TODO Check when the kpi-engine will push its code
    return JSONResponse(content=response.json(), status_code=200)



@app.post("/smartfactory/agent", response_model=Answer)
def ai_agent_interaction(userInput: Annotated[str, Body(embed=True)], api_key: str = Depends(get_verify_api_key(["gui"]))):
    """
    Endpoint to interact with the AI agent.
    This endpoint receives user input and forwards it to the AI agent, then returns the generated response.
    
    Args:
        userInput (str): The user input to be processed by the AI agent.
    Returns:
        AgentResponse: The response generated by the AI agent.
    Raises:
        HTTPException: If the input is empty or an unexpected error occurs.
    """
    if not userInput:
        logging.error("Empty input")
        raise HTTPException(status_code=500, detail="Empty user input")
    try:
        # Send the user input to the RAG API and get the response
        response = call_ai_agent(userInput)
        answer = response.json()
        if answer["label"] == 'new_kpi': # TODO
            # add new kpi
           # insert_kpi(answer["data"], os.getenv("API_KEY"))
           pass
        elif answer["label"] == 'report':
            # TODO: generate report
            pass
    except Exception as e:
        logging.error("Exception: %s", str(e))
        raise HTTPException(status_code=500, detail=str(e))
    
    return answer

@app.post('/smartfactory/historical')
def retrieve_historical_data(historical_params: HistoricalQueryParams, api_key: str = Depends(get_verify_api_key(["gui"]))):
    """
    Endpoint to retrieve historical data.
    This endpoint receives a set of parameters and retrieves historical data from the database based on those parameters.
    Args:
        historical_params (HistoricalQueryParams): The parameters for the historical data query.
    Returns:
        HistoricalData: The historical data retrieved from the database.
    Raises:
        HTTPException: If the query parameters are malformed or an unexpected error occurs.
    """
    
    # check if group_time has valid values
    if historical_params.group_time and historical_params.group_time not in ['P1D', 'P1W', 'P1M']:
        raise HTTPException(status_code=400, detail="Invalid group_time value")
    
    # check if necessary fields are not empty
    if not historical_params.kpi or not historical_params.timeframe or not historical_params.machines:
        raise HTTPException(status_code=400, detail="Missing required fields")

    # substitute square brackets with parentheses in machine list
    historical_params.machines = tuple(historical_params.machines) 

    # remove commas from machines string in case it's a single one
    if len(historical_params.machines) == 1:
        machines = str(historical_params.machines).replace(",", "")
    else:
        machines = str(historical_params.machines)

    try:
        # Build the query body

        # group_time is optional and has values: 
        # 'P1D'for daily intervals
        # 'P1W' for weekly intervals
        # 'P1M' for monthly intervals.
        
        query =  """SELECT name, TIME_FORMAT(__time, 'yyyy-MM-dd') AS timeframe FROM \"timeseries\" WHERE kpi = '{}' AND '__time' >= '{}' AND __time < '{}' 
                    AND asset_id IN {} GROUP BY 
        """.format(
            historical_params.kpi, historical_params.timeframe["start_date"],
            historical_params.timeframe["end_date"], machines
            )
        
        # append optional group by time clause
        if historical_params.group_time :
            query += f"""TIME_FLOOR(__time, '{historical_params.group_time}'),"""
        
        query += "name, __time"
        
        # Execute the query
        response = execute_druid_query(os.getenv('DRUID_QUERY_ENDPOINT'), {"query" : query})
        if response:
            print("Query response:", response)
        else:
            print("Failed to retrieve query response.")

    except Exception as e:
        logging.error("Exception: %s", str(e))
        raise HTTPException(status_code=500, detail=str(e))
    
    return response

@app.get("/smartfactory/dummy")
async def dummy_endpoint(api_key: str = Depends(get_verify_api_key(["gui"]))):
    """
    Dummy endpoint for testing purposes.
    Returns:
        JSONResponse: A JSON response with a dummy message.
    """
    return JSONResponse(content={"message": "This is a dummy endpoint"}, status_code=200)

if __name__ == "__main__":
    uvicorn.run(app, port=8000, host="0.0.0.0")

   <|MERGE_RESOLUTION|>--- conflicted
+++ resolved
@@ -1,10 +1,6 @@
-<<<<<<< HEAD
-from typing import Annotated, Union
-=======
 from dotenv import load_dotenv
 from threading import Thread
-from typing import Annotated, List
->>>>>>> 63a43886
+from typing import Annotated, Union, List
 from fastapi.responses import JSONResponse, FileResponse
 from fastapi.encoders import jsonable_encoder
 from pydantic import Json
@@ -36,16 +32,10 @@
 from model.agent import Answer
 from datetime import datetime, timedelta, timezone
 from jose import jwt
-<<<<<<< HEAD
-from fpdf import FPDF
-import os
+env_path = Path(__file__).resolve().parent / ".env"
+load_dotenv(dotenv_path=env_path)
 import sys
 from io import BytesIO
-=======
-
-env_path = Path(__file__).resolve().parent / ".env"
-load_dotenv(dotenv_path=env_path)
->>>>>>> 63a43886
 
 logging.basicConfig(level=logging.INFO)
 
@@ -742,6 +732,7 @@
         # Send the user input to the RAG API and get the response
         response = call_ai_agent(userInput)
         answer = response.json()
+
         if answer["label"] == 'new_kpi': # TODO
             # add new kpi
            # insert_kpi(answer["data"], os.getenv("API_KEY"))
@@ -752,7 +743,7 @@
     except Exception as e:
         logging.error("Exception: %s", str(e))
         raise HTTPException(status_code=500, detail=str(e))
-    
+
     return answer
 
 @app.post('/smartfactory/historical')
@@ -817,6 +808,71 @@
         logging.error("Exception: %s", str(e))
         raise HTTPException(status_code=500, detail=str(e))
     
+    
+    return response
+
+@app.post('/smartfactory/historical')
+def retrieve_historical_data(historical_params: HistoricalQueryParams, api_key: str = Depends(get_verify_api_key(["gui"]))):
+    """
+    Endpoint to retrieve historical data.
+    This endpoint receives a set of parameters and retrieves historical data from the database based on those parameters.
+    Args:
+        historical_params (HistoricalQueryParams): The parameters for the historical data query.
+    Returns:
+        HistoricalData: The historical data retrieved from the database.
+    Raises:
+        HTTPException: If the query parameters are malformed or an unexpected error occurs.
+    """
+    
+    # check if group_time has valid values
+    if historical_params.group_time and historical_params.group_time not in ['P1D', 'P1W', 'P1M']:
+        raise HTTPException(status_code=400, detail="Invalid group_time value")
+    
+    # check if necessary fields are not empty
+    if not historical_params.kpi or not historical_params.timeframe or not historical_params.machines:
+        raise HTTPException(status_code=400, detail="Missing required fields")
+
+    # substitute square brackets with parentheses in machine list
+    historical_params.machines = tuple(historical_params.machines) 
+
+    # remove commas from machines string in case it's a single one
+    if len(historical_params.machines) == 1:
+        machines = str(historical_params.machines).replace(",", "")
+    else:
+        machines = str(historical_params.machines)
+
+    try:
+        # Build the query body
+
+        # group_time is optional and has values: 
+        # 'P1D'for daily intervals
+        # 'P1W' for weekly intervals
+        # 'P1M' for monthly intervals.
+        
+        query =  """SELECT name, TIME_FORMAT(__time, 'yyyy-MM-dd') AS timeframe FROM \"timeseries\" WHERE kpi = '{}' AND '__time' >= '{}' AND __time < '{}' 
+                    AND asset_id IN {} GROUP BY 
+        """.format(
+            historical_params.kpi, historical_params.timeframe["start_date"],
+            historical_params.timeframe["end_date"], machines
+            )
+        
+        # append optional group by time clause
+        if historical_params.group_time :
+            query += f"""TIME_FLOOR(__time, '{historical_params.group_time}'),"""
+        
+        query += "name, __time"
+        
+        # Execute the query
+        response = execute_druid_query(os.getenv('DRUID_QUERY_ENDPOINT'), {"query" : query})
+        if response:
+            print("Query response:", response)
+        else:
+            print("Failed to retrieve query response.")
+
+    except Exception as e:
+        logging.error("Exception: %s", str(e))
+        raise HTTPException(status_code=500, detail=str(e))
+    
     return response
 
 @app.get("/smartfactory/dummy")
