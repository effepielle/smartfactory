--- conflicted
+++ resolved
@@ -15,13 +15,9 @@
 from model.task import *
 from contextlib import asynccontextmanager
 import asyncio
-<<<<<<< HEAD
 import requests
 from api_auth import ACCESS_TOKEN_EXPIRE_MINUTES, get_verify_api_key, SECRET_KEY, ALGORITHM, password_context
-=======
-
-from api_auth.api_auth import ACCESS_TOKEN_EXPIRE_MINUTES, get_verify_api_key, SECRET_KEY, ALGORITHM, password_context
->>>>>>> 80131b84
+
 from model.user import *
 from model.report import Report
 from dotenv import load_dotenv
@@ -472,7 +468,7 @@
         logging.error("Exception: %s", str(e))
         raise HTTPException(status_code=500, detail=str(e))
 
-<<<<<<< HEAD
+
 @app.post("/smartfactory/agent", response_model=Answer)
 def ai_agent_interaction(userInput: Annotated[str, Body(embed=True)], api_key: str = Depends(get_verify_api_key(["gui"]))):
     """
@@ -512,7 +508,7 @@
         logging.error("Exception: %s", str(e))
         raise HTTPException(status_code=500, detail=str(e))
     
-=======
+
 @app.get("/smartfactory/dummy")
 async def dummy_endpoint(api_key: str = Depends(get_verify_api_key(["gui"]))):
     """
@@ -522,7 +518,7 @@
     """
     return JSONResponse(content={"message": "This is a dummy endpoint"}, status_code=200)
 
->>>>>>> 80131b84
+
 if __name__ == "__main__":
     uvicorn.run(app, port=8000, host="0.0.0.0")
 
