import React, { useState } from 'react';
import { BrowserRouter as Router, Routes, Route, Navigate } from 'react-router-dom';
import Home from './components/Home';
import LoginForm from './components/LoginForm';
import DataManager from "./api/PersistentDataManager";

const App = () => {
    // User authentication state
    const [isAuthenticated, setIsAuthenticated] = useState(false);
    const [username, setUsername] = useState('');
    const [token, setToken] = useState<string | null>(null);
    const [role, setRole] = useState('');
    const [site, setSite] = useState('');

    // Method to handle the login event
    const handleLogin = (username: string, token: string, role: string, site: string) => {
        setIsAuthenticated(true);
        setUsername(username);
        setToken(token);
        setRole(role);
        setSite(site);
    };

<<<<<<< HEAD
    // Method to handle the logout event
    const handleLogout = () => {
        setIsAuthenticated(false);
        setUsername('');
        setToken(null);
        setRole('');
        setSite('');
    }

=======
    async function initializeData() {
        try {
            const dataManager = DataManager.getInstance();
            await dataManager.initialize();
        } catch (error) {
            console.error("Error during initialization:", error);
        }
    }

    initializeData().then(
        () => {
            console.log("Data initialization completed.");
            // log the kpi list and the machine list
            const dataManager = DataManager.getInstance();
            console.log("KPI List:", dataManager.getKpiList());
            console.log("Machine List:", dataManager.getMachineList());
        },
        error => console.error("Error during data initialization:", error)
    );

>>>>>>> 42ba9891
    return (
        <Router>
            <div className=" flex flex-col justify-center text-center min-h-screen bg-gray-200 font-bold">
                {isAuthenticated ? (
                    <Routes>
                        {/* Rotta principale per la dashboard */}
                        <Route
                            path="/*"
                            element={<Home username={username} role="Floor Factory Manager" token={token || ''} site={site}/>}
                        />
                        {/* Reindirizza qualsiasi rotta non valida */}
                        <Route path="*" element={<Navigate to="/"/>}/>
                    </Routes>
                ) : (
                    <Routes>
                        {/* Rotta per il login */}
                        <Route path="/" element={<LoginForm onLogin={handleLogin}/>}/>
                        {/* Reindirizza qualsiasi rotta non valida */}
                        <Route path="*" element={<Navigate to="/"/>}/>
                    </Routes>
                )}
            </div>
        </Router>
    );
};

export default App;<|MERGE_RESOLUTION|>--- conflicted
+++ resolved
@@ -21,7 +21,6 @@
         setSite(site);
     };
 
-<<<<<<< HEAD
     // Method to handle the logout event
     const handleLogout = () => {
         setIsAuthenticated(false);
@@ -31,7 +30,6 @@
         setSite('');
     }
 
-=======
     async function initializeData() {
         try {
             const dataManager = DataManager.getInstance();
@@ -52,7 +50,6 @@
         error => console.error("Error during data initialization:", error)
     );
 
->>>>>>> 42ba9891
     return (
         <Router>
             <div className=" flex flex-col justify-center text-center min-h-screen bg-gray-200 font-bold">
