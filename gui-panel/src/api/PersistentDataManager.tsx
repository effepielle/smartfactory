--- conflicted
+++ resolved
@@ -91,20 +91,20 @@
             ping = false;
         }
         try {
+            // Load local dashboards
+            let localDashboards = await loadFromLocal('/mockData/dashboards.json', DashboardFolder.decode).then(
+                dashboards => dashboards[0]?.children || [],
+                error => {
+                    console.error("Error loading local dashboards:", error);
+                    return [];
+                }
+            );
+            
             if (ping) {
                 this.kpiList = await retrieveKPIs();
                 this.machineList = await retrieveMachines();
             } else {
 
-                this.kpiList = await loadFromLocal('/mockData/kpis.json', KPI.decodeGroups).then(
-                    kpiToUnwrap => kpiToUnwrap[0] || [],
-                    error => {
-                        console.error("Error loading kpis:", error);
-                        return [];
-                    }
-                );
-
-<<<<<<< HEAD
             this.machineList = await loadFromLocal('/mockData/machines.json', Machine.decodeGroups).then(
                 kpiToUnwrap => kpiToUnwrap[0] || [],
                 error => {
@@ -112,26 +112,7 @@
                     return [];
                 }
             );
-            // Load local dashboards
-            let localDashboards = await loadFromLocal('/mockData/dashboards.json', DashboardFolder.decode).then(
-=======
-                this.machineList = await loadFromLocal('/mockData/machines.json', Machine.decodeGroups).then(
-                    machineToUnwrap => machineToUnwrap[0] || [],
-                    error => {
-                        console.error("Error loading kpis:", error);
-                        return [];
-                    }
-                );
-            }
-
-            this.dashboards = await loadFromLocal('/mockData/dashboards.json', DashboardFolder.decode).then(
->>>>>>> b3fa4c08
-                dashboards => dashboards[0]?.children || [],
-                error => {
-                    console.error("Error loading local dashboards:", error);
-                    return [];
-                }
-            );
+            
     
             // Load user-specific dashboards from the API     
             // Check if the user is logged in
@@ -153,6 +134,7 @@
             } else {
                 // No user logged in: use only local dashboards
                 this.dashboards = localDashboards;
+            }
             }
 
         } catch (error) {
